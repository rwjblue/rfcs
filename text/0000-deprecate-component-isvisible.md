- Start Date: 2018-03-28
- RFC PR:
- Ember Issue:

# Summary

The aim of this RFC is to deprecate the component's `isVisible` property. 
It is not used by Ember internally and left undefined unless manually set.
It's poorly documented and component visibility it better managed in 
template space rather than JS.

# Motivation

<<<<<<< HEAD
`isVisible` is super legacy and not entirely necessary Component visbility 
is better handled in tempalte space apposed to the JS alternative. Using 
this attribute to toggle component visibility introduces bugs with `StyleBindingReference` 
not updating. Currently, it adds `display: none` as an inline style which removes 
all other inline styles attached to an element. It is an additional way of 
hiding components that with its removal will reduce confusion on which approach
to take when performing said functionality.
=======
Component visbility is better handled in template space
apposed to the JS alternative. Using this property to toggle component visibility
introduces bugs with `StyleBindingReference` not updating. Currently, it adds
`display: none` as an inline style which removes all other inline
styles attached to an element. It is an additional way of hiding components
that with its removal will reduce confusion on which approach
to take when performing said functionality. See transition path for available
options. 
>>>>>>> 5875aa0a

# Transition Path

In cases where the `isVisible` property is used we provide a deprecation warning
with a link to the deprecation guide which states why it was deprecated and/or the
options available to hide the component. As it is a public API it will be removed
in the next major version release (4.0).

There are several options available to hiding elements 
such as `<div hidden={{boolean}}></div>`(hidden is valid for all elements
and is semantically correct) or wrapping the component in a template
conditional `{{#if}}` statement which do not interfere with
the `StyleBindingReference`. Components `classNames` an `classNameBindings`
could also be used to add hidden classes.

# How We Teach This

The `isVisible` property is rarely used so deprecating in a future blog post
would be sufficient. It will need to be removed from the API docs. It would be
beneficial to add documentation on hiding components to the Ember guides with the
conditional handlebar helper.
`{{#if showComponent}}`
  `{{component}}`
`{{/if}}`

Alternatively, with the now widely supported HTML hidden attribute using a simple
`<div hidden={{isHidden}}></div>` where isHidden can be toggled.

# Alternatives

An alternative option would be to to keep `isVisible`.<|MERGE_RESOLUTION|>--- conflicted
+++ resolved
@@ -11,7 +11,6 @@
 
 # Motivation
 
-<<<<<<< HEAD
 `isVisible` is super legacy and not entirely necessary Component visbility 
 is better handled in tempalte space apposed to the JS alternative. Using 
 this attribute to toggle component visibility introduces bugs with `StyleBindingReference` 
@@ -19,16 +18,6 @@
 all other inline styles attached to an element. It is an additional way of 
 hiding components that with its removal will reduce confusion on which approach
 to take when performing said functionality.
-=======
-Component visbility is better handled in template space
-apposed to the JS alternative. Using this property to toggle component visibility
-introduces bugs with `StyleBindingReference` not updating. Currently, it adds
-`display: none` as an inline style which removes all other inline
-styles attached to an element. It is an additional way of hiding components
-that with its removal will reduce confusion on which approach
-to take when performing said functionality. See transition path for available
-options. 
->>>>>>> 5875aa0a
 
 # Transition Path
 
